--- conflicted
+++ resolved
@@ -14,11 +14,7 @@
   FileText,
   Sparkles,
   LayoutDashboard,
-<<<<<<< HEAD
-  MessageCircle,
-=======
   MessageSquare,
->>>>>>> 8fa47d7d
 } from "lucide-react";
 import { useRouter, usePathname } from "next/navigation";
 import UserProfile from "./user-profile";
@@ -92,16 +88,6 @@
                 <span>Upload</span>
               </Button>
             </Link>
-            <Link href="/dashboard/chat">
-              <Button
-                variant={isActive("/dashboard/chat") ? "default" : "ghost"}
-                size="sm"
-                className="flex items-center gap-1"
-              >
-                <MessageCircle className="h-4 w-4" />
-                <span>Chat</span>
-              </Button>
-            </Link>
           </div>
         </div>
         <div className="flex gap-4 items-center">
